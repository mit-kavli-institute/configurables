import typing
from dataclasses import dataclass
from functools import partial

from configurables.emission import autoemit_config
from configurables.resolution import ResolutionDefinition


@dataclass
class Parameter:
    name: str
    type: typing.Callable


@dataclass
class Option:
    name: str
    type: typing.Callable
    default: typing.Any


@dataclass
class ConfigurationBuilder:
    parameters: typing.Dict
    options: typing.Dict
    function: typing.Callable

    def add_parameter(self, name, type):
        parameter = Parameter(name=name, type=type)
        self.parameters[name] = parameter

    def add_option(self, name, type, default=None):
        option = Option(name=name, type=type, default=default)
        self.options[name] = option


class ConfigurationFactory:
    def __init__(
        self,
        config_builder,
        section,
        configuration_order: ResolutionDefinition,
    ):
        self.builder = config_builder
        self.section = section
        self.configuration_order = configuration_order

    def __repr__(self):
        return f"{self.section}: {self.configuration_order}"

    def _resolve_param(self, key, raw_values, overrides):
        _type = self.builder.parameters[key].type
        try:
            value = overrides[key]
        except KeyError:
            value = raw_values[key]
        return _type(value)

    def _resolve_option(self, key, raw_values, overrides):
        _type = self.builder.options[key].type
        try:
            raw_value = overrides[key]
        except KeyError:
            try:
                raw_value = raw_values[key]
            except KeyError:
                return self.builder.options[key].default

        return _type(raw_value)

    def parse(self, _filepath=None, **overrides):
        context = {}
        if _filepath is not None:
            context["config_path"] = _filepath
        context["parse_kwargs"] = {"group": self.section}
        kwargs = {}
        parsed_opts = self.configuration_order.load(**context)
        for parameter in self.builder.parameters.keys():
            kwargs[parameter] = self._resolve_param(
                parameter, parsed_opts, overrides
            )
        for option in self.builder.options.keys():
            kwargs[option] = self._resolve_option(
                option, parsed_opts, overrides
            )
        return kwargs

    def __call__(self, _filepath=None, **overrides):
        kwargs = self.parse(_filepath=_filepath, **overrides)
        return self.builder.function(**kwargs)

<<<<<<< HEAD
    def emit(self, output_path, _filepath=None, **overrides):
        kwargs = self.parse(_filepath=_filepath, **overrides)
        return autoemit_config(output_path, kwargs, group=self.section)
=======
    def partial(self, _filepath=None, **overrides):
        """
        Generate a partial function using the passed configurations.
        """
        kwargs = self.parse(_filepath=_filepath, **overrides)
        return partial(self.builder.function, **kwargs)
>>>>>>> e7c28326
<|MERGE_RESOLUTION|>--- conflicted
+++ resolved
@@ -89,15 +89,13 @@
         kwargs = self.parse(_filepath=_filepath, **overrides)
         return self.builder.function(**kwargs)
 
-<<<<<<< HEAD
     def emit(self, output_path, _filepath=None, **overrides):
         kwargs = self.parse(_filepath=_filepath, **overrides)
         return autoemit_config(output_path, kwargs, group=self.section)
-=======
+
     def partial(self, _filepath=None, **overrides):
         """
         Generate a partial function using the passed configurations.
         """
         kwargs = self.parse(_filepath=_filepath, **overrides)
-        return partial(self.builder.function, **kwargs)
->>>>>>> e7c28326
+        return partial(self.builder.function, **kwargs)