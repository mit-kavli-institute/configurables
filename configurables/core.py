--- conflicted
+++ resolved
@@ -92,33 +92,20 @@
         Add a new option to look for when resolving configurations, using
         ``default`` when the option is not found.
     """
-<<<<<<< HEAD
 
     parameters: typing.Dict[str, Parameter]
     options: typing.Dict[str, Option]
     function: CastLike
 
-    def add_parameter(self, name: str, type: typing.Callable):
-        parameter = Parameter(name=name, type=type)
-        self.parameters[name] = parameter
-
-    def add_option(
-        self, name: str, type: typing.Callable, default: typing.Any = None
-    ):
-=======
-
-    parameters: typing.Dict
-    options: typing.Dict
-    function: typing.Callable
-
     @deal.pre(lambda _: len(_.name) > 0)
-    def add_parameter(self, name, type):
+    def add_parameter(self, name: str, type: CastLike):
         parameter = Parameter(name=name, type=type)
         self.parameters[name] = parameter
 
     @deal.pre(lambda _: len(_.name) > 0)
-    def add_option(self, name, type, default=None):
->>>>>>> 0867800e
+    def add_option(
+        self, name: str, type: CastLike, default: typing.Any = None
+    ):
         option = Option(name=name, type=type, default=default)
         self.options[name] = option
 
@@ -146,33 +133,21 @@
         Call the wrapped function.
     """
 
-<<<<<<< HEAD
     def __init__(self, config_builder: ConfigurationBuilder, section: str):
         self.builder = config_builder
         self.section = section
 
+    @deal.pure
     def _resolve_param(
         self, key: str, file_opts: ConfigLike, overrides: ConfigLike
     ):
         _type = self.builder.parameters[key].type
         return _type(overrides.get(key, os.environ.get(key, file_opts[key])))
 
+    @deal.pure
     def _resolve_option(
         self, key: str, file_opts: ConfigLike, overrides: ConfigLike
     ):
-=======
-    def __init__(self, config_builder, section):
-        self.builder = config_builder
-        self.section = section
-
-    @deal.pure
-    def _resolve_param(self, key, file_opts, overrides):
-        _type = self.builder.parameters[key].type
-        return _type(overrides.get(key, os.environ.get(key, file_opts[key])))
-
-    @deal.pure
-    def _resolve_option(self, key, file_opts, overrides):
->>>>>>> 0867800e
         _type = self.builder.options[key].type
         return _type(
             overrides.get(
@@ -183,12 +158,8 @@
             )
         )
 
-<<<<<<< HEAD
+    @deal.pre(lambda _: pathlib.Path(_.filepath).exists())
     def parse(self, filepath: PathLike, **overrides):
-=======
-    @deal.pre(lambda _: pathlib.Path(_.filepath).exists())
-    def parse(self, filepath, **overrides):
->>>>>>> 0867800e
         kwargs = {}
         file_opts = parse_ini(filepath, self.section)
         for parameter in self.builder.parameters.keys():
